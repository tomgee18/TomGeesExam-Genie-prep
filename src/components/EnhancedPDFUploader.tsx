
<<<<<<< HEAD
import { useState, useCallback, useRef } from 'react'; // Added useRef
import { Button } from '@/components/ui/button';
import { Progress } from '@/components/ui/progress';
import { Card, CardContent } from '@/components/ui/card';
import { Badge } from '@/components/ui/badge';
import { Upload, FileText, Loader2, AlertCircle, CheckCircle, RefreshCw } from 'lucide-react';
import { useToast } from '@/hooks/use-toast';
import { processEnhancedPDF, EnhancedPDFResult, PDFProcessingError, ProcessingProgress } from '@/lib/enhancedPdfProcessor';
=======
import PDFUploader from './PDFUploader/PDFUploader';
>>>>>>> 1c12e815

interface EnhancedPDFUploaderProps {
  onUpload: (result: EnhancedPDFResult) => void;
}

const EnhancedPDFUploader = ({ onUpload }: EnhancedPDFUploaderProps) => {
<<<<<<< HEAD
  const [isProcessing, setIsProcessing] = useState(false);
  const [dragActive, setDragActive] = useState(false);
  const [progress, setProgress] = useState<ProcessingProgress | null>(null);
  const [error, setError] = useState<PDFProcessingError | null>(null);
  const [retryCount, setRetryCount] = useState(0);
  const fileInputRef = useRef<HTMLInputElement>(null); // Added useRef for file input
  const { toast } = useToast();

  const resetFileInput = () => {
    if (fileInputRef.current) {
      fileInputRef.current.value = "";
    }
  };

  const handleFile = async (file: File) => {
    setError(null);
    setIsProcessing(true);
    setProgress(null);
    // Note: We don't resetFileInput() here immediately,
    // because if processing fails and user wants to retry, the file should still be in the input.
    // Reset happens on successful upload, or when "Try Another File" is clicked.
    
    try {
      const result = await processEnhancedPDF(file, (progressInfo) => {
        setProgress(progressInfo);
      });
      
      onUpload(result);
      
      let toastDescription = `Extracted ${result.chunks.length} sections from ${result.totalPages} pages.`;
      if (result.metadata.warnings && result.metadata.warnings.length > 0) {
        toastDescription += `\nWarnings:\n- ${result.metadata.warnings.join('\n- ')}`;
      }

      toast({
        title: result.metadata.warnings && result.metadata.warnings.length > 0
               ? "PDF processed with warnings"
               : "PDF processed successfully!",
        description: toastDescription,
        duration: (result.metadata.warnings && result.metadata.warnings.length > 0) ? 10000 : 5000, // Longer duration if there are warnings
      });

      // Reset retry count on success
      setRetryCount(0);
      resetFileInput(); // Reset input on successful upload
    } catch (error) {
      console.error('Error processing PDF:', error);
      
      if (error instanceof PDFProcessingError) {
        setError(error);
        
        if (!error.recoverable) {
          toast({
            title: "Processing failed",
            description: error.message,
            variant: "destructive",
          });
        }
      } else {
        const genericError = new PDFProcessingError(
          'An unexpected error occurred while processing the PDF.',
          'UNKNOWN_ERROR',
          true
        );
        setError(genericError);
      }
    } finally {
      setIsProcessing(false);
      setProgress(null);
    }
  };

  const handleRetry = () => {
    if (error && error.recoverable && retryCount < 3) {
      setRetryCount(prev => prev + 1);
      // Implement exponential backoff
      const delay = Math.pow(2, retryCount) * 1000;
      setTimeout(() => {
        if (fileInputRef.current?.files && fileInputRef.current.files[0]) {
          handleFile(fileInputRef.current.files[0]);
        } else {
          // This case should ideally not happen if retry is only possible when a file was selected
          console.warn("Retry attempted but no file found in input ref.");
          setError(new PDFProcessingError("Could not retry: file no longer available.", "RETRY_NO_FILE", false));
        }
      }, delay);
    }
  };

  const handleDrag = useCallback((e: React.DragEvent) => {
    e.preventDefault();
    e.stopPropagation();
    if (e.type === "dragenter" || e.type === "dragover") {
      setDragActive(true);
    } else if (e.type === "dragleave") {
      setDragActive(false);
    }
  }, []);

  const handleDrop = useCallback((e: React.DragEvent) => {
    e.preventDefault();
    e.stopPropagation();
    setDragActive(false);

    if (e.dataTransfer.files && e.dataTransfer.files[0]) {
      handleFile(e.dataTransfer.files[0]);
    }
  }, []);

  const handleInputChange = (e: React.ChangeEvent<HTMLInputElement>) => {
    if (e.target.files && e.target.files[0]) {
      handleFile(e.target.files[0]);
    }
  };

  if (error && !error.recoverable) {
    return (
      <Card className="border-destructive/50">
        <CardContent className="p-6">
          <div className="flex items-center space-x-2 text-destructive mb-4">
            <AlertCircle className="w-5 h-5" />
            <h3 className="font-medium">Processing Failed</h3>
          </div>
          <p className="text-sm text-muted-foreground mb-4">{error.message}</p>
          <Button 
            onClick={() => {
              setError(null);
              resetFileInput(); // Also reset input when trying another file
            }}
            variant="outline"
            className="w-full"
          >
            Try Another File
          </Button>
        </CardContent>
      </Card>
    );
  }

  return (
    <div
      className={`relative border-2 border-dashed rounded-lg p-8 text-center transition-colors ${
        dragActive 
          ? 'border-primary bg-primary/5' 
          : error && error.recoverable // Check if error is recoverable for specific styling
          ? 'border-amber-500/50 bg-amber-500/5' // Warning style for recoverable error
          : error // Non-recoverable error
          ? 'border-destructive/50 bg-destructive/5'
          : 'border-muted-foreground/25 hover:border-muted-foreground/50'
      }`}
      onDragEnter={handleDrag}
      onDragLeave={handleDrag}
      onDragOver={handleDrag}
      onDrop={handleDrop}
    >
      {isProcessing ? (
        <div className="space-y-4">
          <Loader2 className="w-12 h-12 animate-spin mx-auto text-primary" />
          <h3 className="text-lg font-medium">Processing your PDF...</h3>
          
          {progress && (
            <div className="space-y-2">
              <p className="text-sm text-muted-foreground">{progress.message}</p>
              <Progress value={progress.progress} className="w-full" />
              <div className="flex justify-center">
                <Badge variant="secondary" className="text-xs">
                  {progress.stage.charAt(0).toUpperCase() + progress.stage.slice(1)}
                </Badge>
              </div>
            </div>
          )}
        </div>
      ) : error && error.recoverable ? (
        <div className="space-y-4">
          <div className="flex items-center justify-center space-x-2 text-amber-600 dark:text-amber-500"> {/* Warning color */}
            <AlertCircle className="w-8 h-8" />
          </div>
          <div>
            <h3 className="text-lg font-medium text-amber-700 dark:text-amber-400">Processing Error (Recoverable)</h3> {/* Warning color */}
            <p className="text-sm text-muted-foreground mt-2">{error.message}</p>
          </div>
          <div className="flex space-x-2 justify-center">
            <Button onClick={handleRetry} disabled={retryCount >= 3}>
              <RefreshCw className="w-4 h-4 mr-2" />
              Retry ({Math.max(0, 3 - retryCount)} left)
            </Button>
            <Button variant="outline" onClick={() => {
              setError(null);
              resetFileInput(); // Also reset input
            }}>
              Try Different File
            </Button>
          </div>
        </div>
      ) : (
        <div className="space-y-4">
          <div className="w-16 h-16 bg-primary/10 rounded-full flex items-center justify-center mx-auto">
            <Upload className="w-8 h-8 text-primary" />
          </div>
          <div>
            <h3 className="text-lg font-medium mb-2">Upload your study material</h3>
            <p className="text-muted-foreground mb-4">
              Drag and drop your PDF here, or click to browse
            </p>
            <div className="flex flex-wrap gap-2 justify-center text-xs text-muted-foreground">
              <Badge variant="secondary">Digital PDFs</Badge>
              <Badge variant="secondary">Scanned Documents</Badge>
              <Badge variant="secondary">OCR Processing</Badge>
              <Badge variant="secondary">Multi-language</Badge>
            </div>
          </div>
          <div className="space-y-2">
            <Button asChild className="cursor-pointer">
              <label htmlFor="pdf-upload-input"> {/* Added htmlFor */}
                <FileText className="w-4 h-4 mr-2" />
                Choose PDF File
                <input
                  id="pdf-upload-input" // Added id
                  ref={fileInputRef} // Attach ref
                  type="file"
                  accept=".pdf,application/pdf"
                  onChange={handleInputChange}
                  className="hidden"
                />
              </label>
            </Button>
            <p className="text-xs text-muted-foreground">
              Supports PDF files up to 50MB • Digital text + OCR processing
            </p>
          </div>
        </div>
      )}
    </div>
  );
=======
  return <PDFUploader onUpload={onUpload} />;
>>>>>>> 1c12e815
};

export default EnhancedPDFUploader;<|MERGE_RESOLUTION|>--- conflicted
+++ resolved
@@ -1,260 +1,13 @@
 
-<<<<<<< HEAD
-import { useState, useCallback, useRef } from 'react'; // Added useRef
-import { Button } from '@/components/ui/button';
-import { Progress } from '@/components/ui/progress';
-import { Card, CardContent } from '@/components/ui/card';
-import { Badge } from '@/components/ui/badge';
-import { Upload, FileText, Loader2, AlertCircle, CheckCircle, RefreshCw } from 'lucide-react';
-import { useToast } from '@/hooks/use-toast';
-import { processEnhancedPDF, EnhancedPDFResult, PDFProcessingError, ProcessingProgress } from '@/lib/enhancedPdfProcessor';
-=======
 import PDFUploader from './PDFUploader/PDFUploader';
->>>>>>> 1c12e815
+import { EnhancedPDFResult } from '@/lib/enhancedPdfProcessor';
 
 interface EnhancedPDFUploaderProps {
   onUpload: (result: EnhancedPDFResult) => void;
 }
 
 const EnhancedPDFUploader = ({ onUpload }: EnhancedPDFUploaderProps) => {
-<<<<<<< HEAD
-  const [isProcessing, setIsProcessing] = useState(false);
-  const [dragActive, setDragActive] = useState(false);
-  const [progress, setProgress] = useState<ProcessingProgress | null>(null);
-  const [error, setError] = useState<PDFProcessingError | null>(null);
-  const [retryCount, setRetryCount] = useState(0);
-  const fileInputRef = useRef<HTMLInputElement>(null); // Added useRef for file input
-  const { toast } = useToast();
-
-  const resetFileInput = () => {
-    if (fileInputRef.current) {
-      fileInputRef.current.value = "";
-    }
-  };
-
-  const handleFile = async (file: File) => {
-    setError(null);
-    setIsProcessing(true);
-    setProgress(null);
-    // Note: We don't resetFileInput() here immediately,
-    // because if processing fails and user wants to retry, the file should still be in the input.
-    // Reset happens on successful upload, or when "Try Another File" is clicked.
-    
-    try {
-      const result = await processEnhancedPDF(file, (progressInfo) => {
-        setProgress(progressInfo);
-      });
-      
-      onUpload(result);
-      
-      let toastDescription = `Extracted ${result.chunks.length} sections from ${result.totalPages} pages.`;
-      if (result.metadata.warnings && result.metadata.warnings.length > 0) {
-        toastDescription += `\nWarnings:\n- ${result.metadata.warnings.join('\n- ')}`;
-      }
-
-      toast({
-        title: result.metadata.warnings && result.metadata.warnings.length > 0
-               ? "PDF processed with warnings"
-               : "PDF processed successfully!",
-        description: toastDescription,
-        duration: (result.metadata.warnings && result.metadata.warnings.length > 0) ? 10000 : 5000, // Longer duration if there are warnings
-      });
-
-      // Reset retry count on success
-      setRetryCount(0);
-      resetFileInput(); // Reset input on successful upload
-    } catch (error) {
-      console.error('Error processing PDF:', error);
-      
-      if (error instanceof PDFProcessingError) {
-        setError(error);
-        
-        if (!error.recoverable) {
-          toast({
-            title: "Processing failed",
-            description: error.message,
-            variant: "destructive",
-          });
-        }
-      } else {
-        const genericError = new PDFProcessingError(
-          'An unexpected error occurred while processing the PDF.',
-          'UNKNOWN_ERROR',
-          true
-        );
-        setError(genericError);
-      }
-    } finally {
-      setIsProcessing(false);
-      setProgress(null);
-    }
-  };
-
-  const handleRetry = () => {
-    if (error && error.recoverable && retryCount < 3) {
-      setRetryCount(prev => prev + 1);
-      // Implement exponential backoff
-      const delay = Math.pow(2, retryCount) * 1000;
-      setTimeout(() => {
-        if (fileInputRef.current?.files && fileInputRef.current.files[0]) {
-          handleFile(fileInputRef.current.files[0]);
-        } else {
-          // This case should ideally not happen if retry is only possible when a file was selected
-          console.warn("Retry attempted but no file found in input ref.");
-          setError(new PDFProcessingError("Could not retry: file no longer available.", "RETRY_NO_FILE", false));
-        }
-      }, delay);
-    }
-  };
-
-  const handleDrag = useCallback((e: React.DragEvent) => {
-    e.preventDefault();
-    e.stopPropagation();
-    if (e.type === "dragenter" || e.type === "dragover") {
-      setDragActive(true);
-    } else if (e.type === "dragleave") {
-      setDragActive(false);
-    }
-  }, []);
-
-  const handleDrop = useCallback((e: React.DragEvent) => {
-    e.preventDefault();
-    e.stopPropagation();
-    setDragActive(false);
-
-    if (e.dataTransfer.files && e.dataTransfer.files[0]) {
-      handleFile(e.dataTransfer.files[0]);
-    }
-  }, []);
-
-  const handleInputChange = (e: React.ChangeEvent<HTMLInputElement>) => {
-    if (e.target.files && e.target.files[0]) {
-      handleFile(e.target.files[0]);
-    }
-  };
-
-  if (error && !error.recoverable) {
-    return (
-      <Card className="border-destructive/50">
-        <CardContent className="p-6">
-          <div className="flex items-center space-x-2 text-destructive mb-4">
-            <AlertCircle className="w-5 h-5" />
-            <h3 className="font-medium">Processing Failed</h3>
-          </div>
-          <p className="text-sm text-muted-foreground mb-4">{error.message}</p>
-          <Button 
-            onClick={() => {
-              setError(null);
-              resetFileInput(); // Also reset input when trying another file
-            }}
-            variant="outline"
-            className="w-full"
-          >
-            Try Another File
-          </Button>
-        </CardContent>
-      </Card>
-    );
-  }
-
-  return (
-    <div
-      className={`relative border-2 border-dashed rounded-lg p-8 text-center transition-colors ${
-        dragActive 
-          ? 'border-primary bg-primary/5' 
-          : error && error.recoverable // Check if error is recoverable for specific styling
-          ? 'border-amber-500/50 bg-amber-500/5' // Warning style for recoverable error
-          : error // Non-recoverable error
-          ? 'border-destructive/50 bg-destructive/5'
-          : 'border-muted-foreground/25 hover:border-muted-foreground/50'
-      }`}
-      onDragEnter={handleDrag}
-      onDragLeave={handleDrag}
-      onDragOver={handleDrag}
-      onDrop={handleDrop}
-    >
-      {isProcessing ? (
-        <div className="space-y-4">
-          <Loader2 className="w-12 h-12 animate-spin mx-auto text-primary" />
-          <h3 className="text-lg font-medium">Processing your PDF...</h3>
-          
-          {progress && (
-            <div className="space-y-2">
-              <p className="text-sm text-muted-foreground">{progress.message}</p>
-              <Progress value={progress.progress} className="w-full" />
-              <div className="flex justify-center">
-                <Badge variant="secondary" className="text-xs">
-                  {progress.stage.charAt(0).toUpperCase() + progress.stage.slice(1)}
-                </Badge>
-              </div>
-            </div>
-          )}
-        </div>
-      ) : error && error.recoverable ? (
-        <div className="space-y-4">
-          <div className="flex items-center justify-center space-x-2 text-amber-600 dark:text-amber-500"> {/* Warning color */}
-            <AlertCircle className="w-8 h-8" />
-          </div>
-          <div>
-            <h3 className="text-lg font-medium text-amber-700 dark:text-amber-400">Processing Error (Recoverable)</h3> {/* Warning color */}
-            <p className="text-sm text-muted-foreground mt-2">{error.message}</p>
-          </div>
-          <div className="flex space-x-2 justify-center">
-            <Button onClick={handleRetry} disabled={retryCount >= 3}>
-              <RefreshCw className="w-4 h-4 mr-2" />
-              Retry ({Math.max(0, 3 - retryCount)} left)
-            </Button>
-            <Button variant="outline" onClick={() => {
-              setError(null);
-              resetFileInput(); // Also reset input
-            }}>
-              Try Different File
-            </Button>
-          </div>
-        </div>
-      ) : (
-        <div className="space-y-4">
-          <div className="w-16 h-16 bg-primary/10 rounded-full flex items-center justify-center mx-auto">
-            <Upload className="w-8 h-8 text-primary" />
-          </div>
-          <div>
-            <h3 className="text-lg font-medium mb-2">Upload your study material</h3>
-            <p className="text-muted-foreground mb-4">
-              Drag and drop your PDF here, or click to browse
-            </p>
-            <div className="flex flex-wrap gap-2 justify-center text-xs text-muted-foreground">
-              <Badge variant="secondary">Digital PDFs</Badge>
-              <Badge variant="secondary">Scanned Documents</Badge>
-              <Badge variant="secondary">OCR Processing</Badge>
-              <Badge variant="secondary">Multi-language</Badge>
-            </div>
-          </div>
-          <div className="space-y-2">
-            <Button asChild className="cursor-pointer">
-              <label htmlFor="pdf-upload-input"> {/* Added htmlFor */}
-                <FileText className="w-4 h-4 mr-2" />
-                Choose PDF File
-                <input
-                  id="pdf-upload-input" // Added id
-                  ref={fileInputRef} // Attach ref
-                  type="file"
-                  accept=".pdf,application/pdf"
-                  onChange={handleInputChange}
-                  className="hidden"
-                />
-              </label>
-            </Button>
-            <p className="text-xs text-muted-foreground">
-              Supports PDF files up to 50MB • Digital text + OCR processing
-            </p>
-          </div>
-        </div>
-      )}
-    </div>
-  );
-=======
   return <PDFUploader onUpload={onUpload} />;
->>>>>>> 1c12e815
 };
 
 export default EnhancedPDFUploader;